--- conflicted
+++ resolved
@@ -35,11 +35,7 @@
 class ICEBERG_EXPORT ManifestReader {
  public:
   virtual ~ManifestReader() = default;
-<<<<<<< HEAD
   virtual Result<std::vector<ManifestEntry>> Entries() const = 0;
-=======
-  virtual Result<std::span<std::unique_ptr<ManifestEntry>>> Entries() const = 0;
->>>>>>> be514fc1
 
   static Result<std::unique_ptr<ManifestReader>> MakeReader(
       const std::string& manifest_location, std::shared_ptr<FileIO> file_io,
@@ -50,11 +46,7 @@
 class ICEBERG_EXPORT ManifestListReader {
  public:
   virtual ~ManifestListReader() = default;
-<<<<<<< HEAD
   virtual Result<std::vector<ManifestFile>> Files() const = 0;
-=======
-  virtual Result<std::span<std::unique_ptr<ManifestFile>>> Files() const = 0;
->>>>>>> be514fc1
 
   static Result<std::unique_ptr<ManifestListReader>> MakeReader(
       const std::string& manifest_list_location, std::shared_ptr<FileIO> file_io);
