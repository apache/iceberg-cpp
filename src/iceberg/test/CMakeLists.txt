# Licensed to the Apache Software Foundation (ASF) under one
# or more contributor license agreements.  See the NOTICE file
# distributed with this work for additional information
# regarding copyright ownership.  The ASF licenses this file
# to you under the Apache License, Version 2.0 (the
# "License"); you may not use this file except in compliance
# with the License.  You may obtain a copy of the License at
#
#   http://www.apache.org/licenses/LICENSE-2.0
#
# Unless required by applicable law or agreed to in writing,
# software distributed under the License is distributed on an
# "AS IS" BASIS, WITHOUT WARRANTIES OR CONDITIONS OF ANY
# KIND, either express or implied.  See the License for the
# specific language governing permissions and limitations
# under the License.

fetchcontent_declare(cpp-httplib
                     GIT_REPOSITORY https://github.com/yhirose/cpp-httplib.git
                     GIT_TAG 89c932f313c6437c38f2982869beacc89c2f2246 #release-0.26.0
)

fetchcontent_declare(googletest
                     GIT_REPOSITORY https://github.com/google/googletest.git
                     GIT_TAG b514bdc898e2951020cbdca1304b75f5950d1f59 # release-1.15.2
                     FIND_PACKAGE_ARGS
                     NAMES
                     GTest)

if(ICEBERG_BUILD_REST)
  fetchcontent_makeavailable(cpp-httplib googletest)
else()
  fetchcontent_makeavailable(googletest)
endif()

set(ICEBERG_TEST_RESOURCES "${CMAKE_SOURCE_DIR}/src/iceberg/test/resources")

configure_file("test_config.h.in" "test_config.h")

function(add_iceberg_test test_name)
  set(options USE_BUNDLE)
  set(oneValueArgs)
  set(multiValueArgs SOURCES)
  cmake_parse_arguments(ARG
                        "${options}"
                        "${oneValueArgs}"
                        "${multiValueArgs}"
                        ${ARGN})

  add_executable(${test_name})
  target_include_directories(${test_name} PRIVATE "${CMAKE_BINARY_DIR}/iceberg/test/")

  target_sources(${test_name} PRIVATE ${ARG_SOURCES})

  if(ARG_USE_BUNDLE)
    target_link_libraries(${test_name} PRIVATE iceberg_bundle_static GTest::gtest_main
                                               GTest::gmock)
  else()
    target_link_libraries(${test_name} PRIVATE iceberg_static GTest::gtest_main
                                               GTest::gmock)
  endif()

  add_test(NAME ${test_name} COMMAND ${test_name})
endfunction()

add_iceberg_test(schema_test
                 SOURCES
                 name_mapping_test.cc
                 schema_test.cc
                 schema_field_test.cc
                 type_test.cc
                 transform_test.cc
                 partition_field_test.cc
                 partition_spec_test.cc
                 sort_field_test.cc
                 sort_order_test.cc
                 snapshot_test.cc
                 schema_util_test.cc)

add_iceberg_test(table_test
                 SOURCES
                 json_internal_test.cc
                 pending_update_test.cc
                 schema_json_test.cc
                 table_test.cc
                 table_metadata_builder_test.cc
                 table_requirement_test.cc
                 table_update_test.cc
                 test_common.cc)

add_iceberg_test(expression_test
                 SOURCES
                 expression_test.cc
                 expression_visitor_test.cc
                 literal_test.cc
                 predicate_test.cc)

add_iceberg_test(json_serde_test
                 SOURCES
                 test_common.cc
                 json_internal_test.cc
                 metadata_serde_test.cc
                 schema_json_test.cc)

add_iceberg_test(util_test
                 SOURCES
                 bucket_util_test.cc
                 config_test.cc
                 decimal_test.cc
                 endian_test.cc
                 formatter_test.cc
                 string_util_test.cc
                 truncate_util_test.cc
                 uuid_test.cc
                 visit_type_test.cc)

add_iceberg_test(roaring_test SOURCES roaring_test.cc)

if(ICEBERG_BUILD_BUNDLE)
  add_iceberg_test(avro_test
                   USE_BUNDLE
                   SOURCES
                   avro_data_test.cc
                   avro_test.cc
                   avro_schema_test.cc
                   avro_stream_test.cc
                   manifest_list_reader_writer_test.cc
                   manifest_list_versions_test.cc
                   manifest_reader_writer_test.cc
                   manifest_writer_versions_test.cc
                   test_common.cc)

  add_iceberg_test(arrow_test
                   USE_BUNDLE
                   SOURCES
                   arrow_fs_file_io_test.cc
                   arrow_test.cc
                   gzip_decompress_test.cc
                   metadata_io_test.cc
                   struct_like_test.cc)

  add_iceberg_test(catalog_test
                   USE_BUNDLE
                   SOURCES
                   test_common.cc
                   in_memory_catalog_test.cc)

  add_iceberg_test(eval_expr_test
                   USE_BUNDLE
                   SOURCES
                   eval_expr_test.cc
                   evaluator_test.cc
                   test_common.cc)

  add_iceberg_test(parquet_test
                   USE_BUNDLE
                   SOURCES
                   parquet_data_test.cc
                   parquet_schema_test.cc
                   parquet_test.cc)

  add_iceberg_test(scan_test USE_BUNDLE SOURCES file_scan_task_test.cc)

endif()

if(ICEBERG_BUILD_REST)
<<<<<<< HEAD
  add_iceberg_test(rest_catalog_test
                   SOURCES
                   rest_catalog_test.cc
                   rest_json_internal_test.cc
                   rest_util_test.cc)
  target_link_libraries(rest_catalog_test PRIVATE iceberg_rest_static)
=======
  function(add_rest_iceberg_test test_name)
    set(options USE_BUNDLE)
    set(oneValueArgs)
    set(multiValueArgs SOURCES)
    cmake_parse_arguments(ARG
                          "${options}"
                          "${oneValueArgs}"
                          "${multiValueArgs}"
                          ${ARGN})

    add_executable(${test_name})
    target_include_directories(${test_name} PRIVATE "${CMAKE_BINARY_DIR}/iceberg/test/")

    target_sources(${test_name} PRIVATE ${ARG_SOURCES})

    target_link_libraries(${test_name} PRIVATE GTest::gtest_main GTest::gmock
                                               iceberg_rest_static)

    add_test(NAME ${test_name} COMMAND ${test_name})
  endfunction()

  add_rest_iceberg_test(rest_catalog_test SOURCES rest_catalog_test.cc
                        rest_json_internal_test.cc)
>>>>>>> af746c78
  target_include_directories(rest_catalog_test PRIVATE ${cpp-httplib_SOURCE_DIR})
endif()<|MERGE_RESOLUTION|>--- conflicted
+++ resolved
@@ -164,14 +164,6 @@
 endif()
 
 if(ICEBERG_BUILD_REST)
-<<<<<<< HEAD
-  add_iceberg_test(rest_catalog_test
-                   SOURCES
-                   rest_catalog_test.cc
-                   rest_json_internal_test.cc
-                   rest_util_test.cc)
-  target_link_libraries(rest_catalog_test PRIVATE iceberg_rest_static)
-=======
   function(add_rest_iceberg_test test_name)
     set(options USE_BUNDLE)
     set(oneValueArgs)
@@ -184,17 +176,17 @@
 
     add_executable(${test_name})
     target_include_directories(${test_name} PRIVATE "${CMAKE_BINARY_DIR}/iceberg/test/")
-
     target_sources(${test_name} PRIVATE ${ARG_SOURCES})
-
     target_link_libraries(${test_name} PRIVATE GTest::gtest_main GTest::gmock
                                                iceberg_rest_static)
-
     add_test(NAME ${test_name} COMMAND ${test_name})
   endfunction()
 
-  add_rest_iceberg_test(rest_catalog_test SOURCES rest_catalog_test.cc
-                        rest_json_internal_test.cc)
->>>>>>> af746c78
+  add_rest_iceberg_test(rest_catalog_test
+                        SOURCES
+                        rest_catalog_test.cc
+                        rest_json_internal_test.cc
+                        rest_util_test.cc)
+
   target_include_directories(rest_catalog_test PRIVATE ${cpp-httplib_SOURCE_DIR})
 endif()