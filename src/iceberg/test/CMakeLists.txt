# Licensed to the Apache Software Foundation (ASF) under one
# or more contributor license agreements.  See the NOTICE file
# distributed with this work for additional information
# regarding copyright ownership.  The ASF licenses this file
# to you under the Apache License, Version 2.0 (the
# "License"); you may not use this file except in compliance
# with the License.  You may obtain a copy of the License at
#
#   http://www.apache.org/licenses/LICENSE-2.0
#
# Unless required by applicable law or agreed to in writing,
# software distributed under the License is distributed on an
# "AS IS" BASIS, WITHOUT WARRANTIES OR CONDITIONS OF ANY
# KIND, either express or implied.  See the License for the
# specific language governing permissions and limitations
# under the License.

fetchcontent_declare(cpp-httplib
                     GIT_REPOSITORY https://github.com/yhirose/cpp-httplib.git
                     GIT_TAG 89c932f313c6437c38f2982869beacc89c2f2246 #release-0.26.0
)

fetchcontent_declare(googletest
                     GIT_REPOSITORY https://github.com/google/googletest.git
                     GIT_TAG b514bdc898e2951020cbdca1304b75f5950d1f59 # release-1.15.2
                     FIND_PACKAGE_ARGS
                     NAMES
                     GTest)

if(ICEBERG_BUILD_REST)
  fetchcontent_makeavailable(cpp-httplib googletest)
else()
  fetchcontent_makeavailable(googletest)
endif()

set(ICEBERG_TEST_RESOURCES "${CMAKE_SOURCE_DIR}/src/iceberg/test/resources")

configure_file("test_config.h.in" "test_config.h")

function(add_iceberg_test test_name)
  set(options USE_BUNDLE)
  set(oneValueArgs)
  set(multiValueArgs SOURCES)
  cmake_parse_arguments(ARG
                        "${options}"
                        "${oneValueArgs}"
                        "${multiValueArgs}"
                        ${ARGN})

  add_executable(${test_name})
  target_include_directories(${test_name} PRIVATE "${CMAKE_BINARY_DIR}/iceberg/test/")

  target_sources(${test_name} PRIVATE ${ARG_SOURCES})

  if(ARG_USE_BUNDLE)
    target_link_libraries(${test_name} PRIVATE iceberg_bundle_static GTest::gtest_main
                                               GTest::gmock)
  else()
    target_link_libraries(${test_name} PRIVATE iceberg_static GTest::gtest_main
                                               GTest::gmock)
  endif()

  add_test(NAME ${test_name} COMMAND ${test_name})
endfunction()

add_iceberg_test(schema_test
                 SOURCES
                 name_mapping_test.cc
                 schema_test.cc
                 schema_field_test.cc
                 type_test.cc
                 transform_test.cc
                 partition_field_test.cc
                 partition_spec_test.cc
                 partition_value_test.cc
                 sort_field_test.cc
                 sort_order_test.cc
                 snapshot_test.cc
                 schema_util_test.cc)

add_iceberg_test(table_test
                 SOURCES
                 json_internal_test.cc
                 schema_json_test.cc
                 table_test.cc
                 table_metadata_builder_test.cc
                 table_requirement_test.cc
<<<<<<< HEAD
                 table_requirements_test.cc
                 table_update_test.cc
                 test_common.cc)
=======
                 table_update_test.cc)
>>>>>>> aabf3d07

add_iceberg_test(expression_test
                 SOURCES
                 aggregate_test.cc
                 expression_test.cc
                 expression_visitor_test.cc
                 literal_test.cc
                 predicate_test.cc)

add_iceberg_test(json_serde_test
                 SOURCES
                 json_internal_test.cc
                 metadata_serde_test.cc
                 schema_json_test.cc)

add_iceberg_test(util_test
                 SOURCES
                 bucket_util_test.cc
                 config_test.cc
                 decimal_test.cc
                 endian_test.cc
                 formatter_test.cc
                 string_util_test.cc
                 truncate_util_test.cc
                 uuid_test.cc
                 visit_type_test.cc)

add_iceberg_test(roaring_test SOURCES roaring_test.cc)

if(ICEBERG_BUILD_BUNDLE)
  add_iceberg_test(avro_test
                   USE_BUNDLE
                   SOURCES
                   avro_data_test.cc
                   avro_test.cc
                   avro_schema_test.cc
                   avro_stream_test.cc
                   manifest_list_versions_test.cc
                   manifest_writer_versions_test.cc)

  add_iceberg_test(arrow_test
                   USE_BUNDLE
                   SOURCES
                   arrow_fs_file_io_test.cc
                   arrow_test.cc
                   gzip_decompress_test.cc
                   metadata_io_test.cc
                   struct_like_test.cc)

  add_iceberg_test(catalog_test USE_BUNDLE SOURCES in_memory_catalog_test.cc)

  add_iceberg_test(eval_expr_test
                   USE_BUNDLE
                   SOURCES
                   eval_expr_test.cc
                   evaluator_test.cc)

  add_iceberg_test(parquet_test
                   USE_BUNDLE
                   SOURCES
                   parquet_data_test.cc
                   parquet_schema_test.cc
                   parquet_test.cc)

  add_iceberg_test(scan_test USE_BUNDLE SOURCES file_scan_task_test.cc)

endif()

if(ICEBERG_BUILD_REST)
  function(add_rest_iceberg_test test_name)
    set(options USE_BUNDLE)
    set(oneValueArgs)
    set(multiValueArgs SOURCES)
    cmake_parse_arguments(ARG
                          "${options}"
                          "${oneValueArgs}"
                          "${multiValueArgs}"
                          ${ARGN})

    add_executable(${test_name})
    target_include_directories(${test_name} PRIVATE "${CMAKE_BINARY_DIR}/iceberg/test/")
    target_sources(${test_name} PRIVATE ${ARG_SOURCES})
    target_link_libraries(${test_name} PRIVATE GTest::gtest_main GTest::gmock
                                               iceberg_rest_static)
    add_test(NAME ${test_name} COMMAND ${test_name})
  endfunction()

  add_rest_iceberg_test(rest_catalog_test
                        SOURCES
                        rest_catalog_test.cc
                        rest_json_internal_test.cc
                        rest_util_test.cc)

  target_include_directories(rest_catalog_test PRIVATE ${cpp-httplib_SOURCE_DIR})
endif()<|MERGE_RESOLUTION|>--- conflicted
+++ resolved
@@ -85,13 +85,8 @@
                  table_test.cc
                  table_metadata_builder_test.cc
                  table_requirement_test.cc
-<<<<<<< HEAD
                  table_requirements_test.cc
-                 table_update_test.cc
-                 test_common.cc)
-=======
                  table_update_test.cc)
->>>>>>> aabf3d07
 
 add_iceberg_test(expression_test
                  SOURCES
