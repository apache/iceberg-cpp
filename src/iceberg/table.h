/*
 * Licensed to the Apache Software Foundation (ASF) under one
 * or more contributor license agreements.  See the NOTICE file
 * distributed with this work for additional information
 * regarding copyright ownership.  The ASF licenses this file
 * to you under the Apache License, Version 2.0 (the
 * "License"); you may not use this file except in compliance
 * with the License.  You may obtain a copy of the License at
 *
 *   http://www.apache.org/licenses/LICENSE-2.0
 *
 * Unless required by applicable law or agreed to in writing,
 * software distributed under the License is distributed on an
 * "AS IS" BASIS, WITHOUT WARRANTIES OR CONDITIONS OF ANY
 * KIND, either express or implied.  See the License for the
 * specific language governing permissions and limitations
 * under the License.
 */

#pragma once

#include <string>
#include <unordered_map>
#include <vector>

#include "iceberg/iceberg_export.h"
#include "iceberg/snapshot.h"
#include "iceberg/table_identifier.h"
#include "iceberg/type_fwd.h"

namespace iceberg {

/// \brief Represents an Iceberg table
class ICEBERG_EXPORT Table {
 public:
  virtual ~Table() = default;

  /// \brief Construct a table.
  /// \param[in] identifier The identifier of the table.
  /// \param[in] metadata The metadata for the table.
  /// \param[in] metadata_location The location of the table metadata file.
  /// \param[in] io The FileIO to read and write table data and metadata files.
  /// \param[in] catalog The catalog that this table belongs to. If null, the table will
  /// be read-only.
  Table(TableIdentifier identifier, std::shared_ptr<TableMetadata> metadata,
        std::string metadata_location, std::shared_ptr<FileIO> io,
        std::shared_ptr<Catalog> catalog)
      : identifier_(std::move(identifier)),
        metadata_(std::move(metadata)),
        metadata_location_(std::move(metadata_location)),
        io_(std::move(io)),
        catalog_(std::move(catalog)) {};

  /// \brief Return the identifier of this table
  const TableIdentifier& name() const { return identifier_; }

  /// \brief Returns the UUID of the table
  const std::string& uuid() const;

  /// \brief Return the schema for this table, return NotFoundError if not found
  Result<std::shared_ptr<Schema>> schema() const;

  /// \brief Return a map of schema for this table
  /// \note This method is **not** thread-safe in the current implementation.
  const std::shared_ptr<std::unordered_map<int32_t, std::shared_ptr<Schema>>>& schemas()
      const;

  /// \brief Return the partition spec for this table, return NotFoundError if not found
  Result<std::shared_ptr<PartitionSpec>> spec() const;

  /// \brief Return a map of partition specs for this table
  /// \note This method is **not** thread-safe in the current implementation.
  const std::shared_ptr<std::unordered_map<int32_t, std::shared_ptr<PartitionSpec>>>&
  specs() const;

  /// \brief Return the sort order for this table, return NotFoundError if not found
  Result<std::shared_ptr<SortOrder>> sort_order() const;

  /// \brief Return a map of sort order IDs to sort orders for this table
  /// \note This method is **not** thread-safe in the current implementation.
  const std::shared_ptr<std::unordered_map<int32_t, std::shared_ptr<SortOrder>>>&
  sort_orders() const;

  /// \brief Return a map of string properties for this table
  const std::unordered_map<std::string, std::string>& properties() const;

  /// \brief Return the table's base location
  const std::string& location() const;

  /// \brief Return the table's current snapshot, return NotFoundError if not found
  Result<std::shared_ptr<Snapshot>> current_snapshot() const;

  /// \brief Get the snapshot of this table with the given id
  ///
  /// \param snapshot_id the ID of the snapshot to get
  /// \return the Snapshot with the given id, return NotFoundError if not found
  Result<std::shared_ptr<Snapshot>> SnapshotById(int64_t snapshot_id) const;

  /// \brief Get the snapshots of this table
  const std::vector<std::shared_ptr<Snapshot>>& snapshots() const;

  /// \brief Get the snapshot history of this table
  ///
  /// \return a vector of history entries
<<<<<<< HEAD
  virtual const std::vector<std::shared_ptr<HistoryEntry>>& history() const = 0;

  /// \brief Create a new table scan builder for this table
  ///
  /// Once a table scan builder is created, it can be refined to project columns and
  /// filter data.
  virtual std::unique_ptr<TableScanBuilder> NewScan() const = 0;

  /// \brief Create a new append API to add files to this table and commit
  virtual std::shared_ptr<AppendFiles> NewAppend() = 0;

  /// \brief Create a new transaction API to commit multiple table operations at once
  virtual std::unique_ptr<Transaction> NewTransaction() = 0;

  // /// \brief Returns a FileIO to read and write table data and metadata files
  virtual std::shared_ptr<FileIO> io() const = 0;

  /// \brief Returns a LocationProvider to provide locations for new data files
  virtual std::unique_ptr<LocationProvider> location_provider() const = 0;
=======
  const std::vector<SnapshotLogEntry>& history() const;

  /// \brief Returns a FileIO to read and write table data and metadata files
  const std::shared_ptr<FileIO>& io() const;

 private:
  const TableIdentifier identifier_;
  std::shared_ptr<TableMetadata> metadata_;
  const std::string metadata_location_;
  std::shared_ptr<FileIO> io_;
  std::shared_ptr<Catalog> catalog_;

  // Cache lazy-initialized maps.
  mutable std::shared_ptr<std::unordered_map<int32_t, std::shared_ptr<Schema>>>
      schemas_map_;
  mutable std::shared_ptr<std::unordered_map<int32_t, std::shared_ptr<PartitionSpec>>>
      partition_spec_map_;
  mutable std::shared_ptr<std::unordered_map<int32_t, std::shared_ptr<SortOrder>>>
      sort_orders_map_;
>>>>>>> c00ee8f9
};

}  // namespace iceberg<|MERGE_RESOLUTION|>--- conflicted
+++ resolved
@@ -102,28 +102,13 @@
   /// \brief Get the snapshot history of this table
   ///
   /// \return a vector of history entries
-<<<<<<< HEAD
-  virtual const std::vector<std::shared_ptr<HistoryEntry>>& history() const = 0;
+  const std::vector<SnapshotLogEntry>& history() const;
 
   /// \brief Create a new table scan builder for this table
   ///
   /// Once a table scan builder is created, it can be refined to project columns and
   /// filter data.
   virtual std::unique_ptr<TableScanBuilder> NewScan() const = 0;
-
-  /// \brief Create a new append API to add files to this table and commit
-  virtual std::shared_ptr<AppendFiles> NewAppend() = 0;
-
-  /// \brief Create a new transaction API to commit multiple table operations at once
-  virtual std::unique_ptr<Transaction> NewTransaction() = 0;
-
-  // /// \brief Returns a FileIO to read and write table data and metadata files
-  virtual std::shared_ptr<FileIO> io() const = 0;
-
-  /// \brief Returns a LocationProvider to provide locations for new data files
-  virtual std::unique_ptr<LocationProvider> location_provider() const = 0;
-=======
-  const std::vector<SnapshotLogEntry>& history() const;
 
   /// \brief Returns a FileIO to read and write table data and metadata files
   const std::shared_ptr<FileIO>& io() const;
@@ -142,7 +127,6 @@
       partition_spec_map_;
   mutable std::shared_ptr<std::unordered_map<int32_t, std::shared_ptr<SortOrder>>>
       sort_orders_map_;
->>>>>>> c00ee8f9
 };
 
 }  // namespace iceberg