# Licensed to the Apache Software Foundation (ASF) under one
# or more contributor license agreements.  See the NOTICE file
# distributed with this work for additional information
# regarding copyright ownership.  The ASF licenses this file
# to you under the Apache License, Version 2.0 (the
# "License"); you may not use this file except in compliance
# with the License.  You may obtain a copy of the License at
#
#   http://www.apache.org/licenses/LICENSE-2.0
#
# Unless required by applicable law or agreed to in writing,
# software distributed under the License is distributed on an
# "AS IS" BASIS, WITHOUT WARRANTIES OR CONDITIONS OF ANY
# KIND, either express or implied.  See the License for the
# specific language governing permissions and limitations
# under the License.

set(ICEBERG_INCLUDES "$<BUILD_INTERFACE:${PROJECT_BINARY_DIR}/src>"
                     "$<BUILD_INTERFACE:${PROJECT_SOURCE_DIR}/src>")
set(ICEBERG_SOURCES
    arrow_c_data_internal.cc
    demo.cc
<<<<<<< HEAD
    expression.cc
=======
    json_internal.cc
>>>>>>> 0fc2a674
    schema.cc
    schema_field.cc
    schema_internal.cc
    partition_field.cc
    partition_spec.cc
    sort_field.cc
    sort_order.cc
    statistics_file.cc
    table_metadata.cc
    transform.cc
    type.cc)

set(ICEBERG_STATIC_BUILD_INTERFACE_LIBS)
set(ICEBERG_SHARED_BUILD_INTERFACE_LIBS)
set(ICEBERG_STATIC_INSTALL_INTERFACE_LIBS)
set(ICEBERG_SHARED_INSTALL_INTERFACE_LIBS)

list(APPEND ICEBERG_STATIC_BUILD_INTERFACE_LIBS nanoarrow::nanoarrow
     nlohmann_json::nlohmann_json)
list(APPEND ICEBERG_SHARED_BUILD_INTERFACE_LIBS nanoarrow::nanoarrow
     nlohmann_json::nlohmann_json)
list(APPEND ICEBERG_STATIC_INSTALL_INTERFACE_LIBS "Iceberg::nanoarrow"
     "Iceberg::nlohmann_json")
list(APPEND ICEBERG_SHARED_INSTALL_INTERFACE_LIBS "Iceberg::nanoarrow"
     "Iceberg::nlohmann_json")

add_iceberg_lib(iceberg
                SOURCES
                ${ICEBERG_SOURCES}
                EXTRA_INCLUDES
                ${ICEBERG_INCLUDES}
                SHARED_LINK_LIBS
                ${ICEBERG_SHARED_BUILD_INTERFACE_LIBS}
                STATIC_LINK_LIBS
                ${ICEBERG_STATIC_BUILD_INTERFACE_LIBS}
                STATIC_INSTALL_INTERFACE_LIBS
                ${ICEBERG_STATIC_INSTALL_INTERFACE_LIBS}
                SHARED_INSTALL_INTERFACE_LIBS
                ${ICEBERG_SHARED_INSTALL_INTERFACE_LIBS})

iceberg_install_all_headers(iceberg)

add_subdirectory(util)

install(FILES ${CMAKE_CURRENT_BINARY_DIR}/iceberg_export.h
        DESTINATION ${ICEBERG_INSTALL_INCLUDEDIR}/iceberg)

if(ICEBERG_BUILD_BUNDLE)
  set(ICEBERG_BUNDLE_SOURCES arrow/demo_arrow.cc arrow/arrow_fs_file_io.cc
                             avro/demo_avro.cc)

  # Libraries to link with exported libiceberg_bundle.{so,a}.
  set(ICEBERG_BUNDLE_STATIC_BUILD_INTERFACE_LIBS)
  set(ICEBERG_BUNDLE_SHARED_BUILD_INTERFACE_LIBS)
  set(ICEBERG_BUNDLE_STATIC_INSTALL_INTERFACE_LIBS)
  set(ICEBERG_BUNDLE_SHARED_INSTALL_INTERFACE_LIBS)

  list(APPEND
       ICEBERG_BUNDLE_STATIC_BUILD_INTERFACE_LIBS
       "$<IF:$<TARGET_EXISTS:iceberg_static>,iceberg_static,iceberg_shared>"
       "$<IF:$<TARGET_EXISTS:Arrow::arrow_static>,Arrow::arrow_static,Arrow::arrow_shared>"
       "$<IF:$<TARGET_EXISTS:Avro::avrocpp_static>,Avro::avrocpp_static,Avro::avrocpp_shared>"
  )
  list(APPEND
       ICEBERG_BUNDLE_SHARED_BUILD_INTERFACE_LIBS
       "$<IF:$<TARGET_EXISTS:iceberg_shared>,iceberg_shared,iceberg_static>"
       "$<IF:$<TARGET_EXISTS:Arrow::arrow_shared>,Arrow::arrow_shared,Arrow::arrow_static>"
       "$<IF:$<TARGET_EXISTS:Avro::avrocpp_shared>,Avro::avrocpp_shared,Avro::avrocpp_static>"
  )

  list(APPEND
       ICEBERG_BUNDLE_STATIC_INSTALL_INTERFACE_LIBS
       "$<IF:$<TARGET_EXISTS:Iceberg::iceberg_static>,Iceberg::iceberg_static,Iceberg::iceberg_shared>"
       "$<IF:$<BOOL:${ARROW_VENDORED}>,Iceberg::arrow_static,$<IF:$<TARGET_EXISTS:Arrow::arrow_static>,Arrow::arrow_static,Arrow::arrow_shared>>"
       "$<IF:$<BOOL:${AVRO_VENDORED}>,Iceberg::avrocpp_s,$<IF:$<TARGET_EXISTS:Avro::avrocpp_static>,Avro::avrocpp_static,Avro::avrocpp_shared>>"
  )
  list(APPEND
       ICEBERG_BUNDLE_SHARED_INSTALL_INTERFACE_LIBS
       "$<IF:$<TARGET_EXISTS:Iceberg::iceberg_shared>,Iceberg::iceberg_shared,Iceberg::iceberg_static>"
       "$<IF:$<BOOL:${ARROW_VENDORED}>,Iceberg::arrow_static,$<IF:$<TARGET_EXISTS:Arrow::arrow_shared>,Arrow::arrow_shared,Arrow::arrow_static>>"
       "$<IF:$<BOOL:${AVRO_VENDORED}>,Iceberg::avrocpp_s,$<IF:$<TARGET_EXISTS:Avro::avrocpp_shared>,Avro::avrocpp_shared,Avro::avrocpp_static>>"
  )

  add_iceberg_lib(iceberg_bundle
                  SOURCES
                  ${ICEBERG_BUNDLE_SOURCES}
                  SHARED_LINK_LIBS
                  ${ICEBERG_BUNDLE_SHARED_BUILD_INTERFACE_LIBS}
                  STATIC_LINK_LIBS
                  ${ICEBERG_BUNDLE_STATIC_BUILD_INTERFACE_LIBS}
                  STATIC_INSTALL_INTERFACE_LIBS
                  ${ICEBERG_BUNDLE_STATIC_INSTALL_INTERFACE_LIBS}
                  SHARED_INSTALL_INTERFACE_LIBS
                  ${ICEBERG_BUNDLE_SHARED_INSTALL_INTERFACE_LIBS})

  add_subdirectory(arrow)
  add_subdirectory(avro)

  install(FILES ${CMAKE_CURRENT_BINARY_DIR}/iceberg_bundle_export.h
          DESTINATION ${ICEBERG_INSTALL_INCLUDEDIR}/iceberg)
endif()

iceberg_install_cmake_package(Iceberg iceberg_targets)<|MERGE_RESOLUTION|>--- conflicted
+++ resolved
@@ -20,11 +20,8 @@
 set(ICEBERG_SOURCES
     arrow_c_data_internal.cc
     demo.cc
-<<<<<<< HEAD
     expression.cc
-=======
     json_internal.cc
->>>>>>> 0fc2a674
     schema.cc
     schema_field.cc
     schema_internal.cc
