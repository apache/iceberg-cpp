--- conflicted
+++ resolved
@@ -25,13 +25,10 @@
     schema_internal.cc
     partition_field.cc
     partition_spec.cc
-<<<<<<< HEAD
+    sort_field.cc
+    sort_order.cc
     statistics_file.cc
     table_metadata.cc
-=======
-    sort_field.cc
-    sort_order.cc
->>>>>>> 15316316
     transform.cc
     type.cc)
 
