# Licensed to the Apache Software Foundation (ASF) under one
# or more contributor license agreements.  See the NOTICE file
# distributed with this work for additional information
# regarding copyright ownership.  The ASF licenses this file
# to you under the Apache License, Version 2.0 (the
# "License"); you may not use this file except in compliance
# with the License.  You may obtain a copy of the License at
#
#   http://www.apache.org/licenses/LICENSE-2.0
#
# Unless required by applicable law or agreed to in writing,
# software distributed under the License is distributed on an
# "AS IS" BASIS, WITHOUT WARRANTIES OR CONDITIONS OF ANY
# KIND, either express or implied.  See the License for the
# specific language governing permissions and limitations
# under the License.

set(ICEBERG_INCLUDES "$<BUILD_INTERFACE:${PROJECT_BINARY_DIR}/src>"
                     "$<BUILD_INTERFACE:${PROJECT_SOURCE_DIR}/src>")
set(ICEBERG_SOURCES
    arrow_c_data_internal.cc
    demo.cc
    json_internal.cc
    partition_field.cc
    partition_spec.cc
    schema.cc
    schema_field.cc
    schema_internal.cc
    snapshot.cc
    sort_field.cc
    sort_order.cc
    statistics_file.cc
    table_metadata.cc
    transform.cc
    transform_function.cc
    type.cc
<<<<<<< HEAD
    snapshot.cc
    expression.cc)
=======
    util/murmurhash3_internal.cc)
>>>>>>> 01b454c1

set(ICEBERG_STATIC_BUILD_INTERFACE_LIBS)
set(ICEBERG_SHARED_BUILD_INTERFACE_LIBS)
set(ICEBERG_STATIC_INSTALL_INTERFACE_LIBS)
set(ICEBERG_SHARED_INSTALL_INTERFACE_LIBS)

list(APPEND ICEBERG_STATIC_BUILD_INTERFACE_LIBS nanoarrow::nanoarrow
     nlohmann_json::nlohmann_json)
list(APPEND ICEBERG_SHARED_BUILD_INTERFACE_LIBS nanoarrow::nanoarrow
     nlohmann_json::nlohmann_json)
list(APPEND ICEBERG_STATIC_INSTALL_INTERFACE_LIBS "Iceberg::nanoarrow"
     "Iceberg::nlohmann_json")
list(APPEND ICEBERG_SHARED_INSTALL_INTERFACE_LIBS "Iceberg::nanoarrow"
     "Iceberg::nlohmann_json")

add_iceberg_lib(iceberg
                SOURCES
                ${ICEBERG_SOURCES}
                EXTRA_INCLUDES
                ${ICEBERG_INCLUDES}
                SHARED_LINK_LIBS
                ${ICEBERG_SHARED_BUILD_INTERFACE_LIBS}
                STATIC_LINK_LIBS
                ${ICEBERG_STATIC_BUILD_INTERFACE_LIBS}
                STATIC_INSTALL_INTERFACE_LIBS
                ${ICEBERG_STATIC_INSTALL_INTERFACE_LIBS}
                SHARED_INSTALL_INTERFACE_LIBS
                ${ICEBERG_SHARED_INSTALL_INTERFACE_LIBS})

iceberg_install_all_headers(iceberg)

add_subdirectory(util)

install(FILES ${CMAKE_CURRENT_BINARY_DIR}/iceberg_export.h
        DESTINATION ${ICEBERG_INSTALL_INCLUDEDIR}/iceberg)

if(ICEBERG_BUILD_BUNDLE)
  set(ICEBERG_BUNDLE_SOURCES arrow/demo_arrow.cc arrow/arrow_fs_file_io.cc
                             avro/demo_avro.cc)

  # Libraries to link with exported libiceberg_bundle.{so,a}.
  set(ICEBERG_BUNDLE_STATIC_BUILD_INTERFACE_LIBS)
  set(ICEBERG_BUNDLE_SHARED_BUILD_INTERFACE_LIBS)
  set(ICEBERG_BUNDLE_STATIC_INSTALL_INTERFACE_LIBS)
  set(ICEBERG_BUNDLE_SHARED_INSTALL_INTERFACE_LIBS)

  list(APPEND
       ICEBERG_BUNDLE_STATIC_BUILD_INTERFACE_LIBS
       "$<IF:$<TARGET_EXISTS:iceberg_static>,iceberg_static,iceberg_shared>"
       "$<IF:$<TARGET_EXISTS:Arrow::arrow_static>,Arrow::arrow_static,Arrow::arrow_shared>"
       "$<IF:$<TARGET_EXISTS:Avro::avrocpp_static>,Avro::avrocpp_static,Avro::avrocpp_shared>"
  )
  list(APPEND
       ICEBERG_BUNDLE_SHARED_BUILD_INTERFACE_LIBS
       "$<IF:$<TARGET_EXISTS:iceberg_shared>,iceberg_shared,iceberg_static>"
       "$<IF:$<TARGET_EXISTS:Arrow::arrow_shared>,Arrow::arrow_shared,Arrow::arrow_static>"
       "$<IF:$<TARGET_EXISTS:Avro::avrocpp_shared>,Avro::avrocpp_shared,Avro::avrocpp_static>"
  )

  list(APPEND
       ICEBERG_BUNDLE_STATIC_INSTALL_INTERFACE_LIBS
       "$<IF:$<TARGET_EXISTS:Iceberg::iceberg_static>,Iceberg::iceberg_static,Iceberg::iceberg_shared>"
       "$<IF:$<BOOL:${ARROW_VENDORED}>,Iceberg::arrow_static,$<IF:$<TARGET_EXISTS:Arrow::arrow_static>,Arrow::arrow_static,Arrow::arrow_shared>>"
       "$<IF:$<BOOL:${AVRO_VENDORED}>,Iceberg::avrocpp_s,$<IF:$<TARGET_EXISTS:Avro::avrocpp_static>,Avro::avrocpp_static,Avro::avrocpp_shared>>"
  )
  list(APPEND
       ICEBERG_BUNDLE_SHARED_INSTALL_INTERFACE_LIBS
       "$<IF:$<TARGET_EXISTS:Iceberg::iceberg_shared>,Iceberg::iceberg_shared,Iceberg::iceberg_static>"
       "$<IF:$<BOOL:${ARROW_VENDORED}>,Iceberg::arrow_static,$<IF:$<TARGET_EXISTS:Arrow::arrow_shared>,Arrow::arrow_shared,Arrow::arrow_static>>"
       "$<IF:$<BOOL:${AVRO_VENDORED}>,Iceberg::avrocpp_s,$<IF:$<TARGET_EXISTS:Avro::avrocpp_shared>,Avro::avrocpp_shared,Avro::avrocpp_static>>"
  )

  add_iceberg_lib(iceberg_bundle
                  SOURCES
                  ${ICEBERG_BUNDLE_SOURCES}
                  SHARED_LINK_LIBS
                  ${ICEBERG_BUNDLE_SHARED_BUILD_INTERFACE_LIBS}
                  STATIC_LINK_LIBS
                  ${ICEBERG_BUNDLE_STATIC_BUILD_INTERFACE_LIBS}
                  STATIC_INSTALL_INTERFACE_LIBS
                  ${ICEBERG_BUNDLE_STATIC_INSTALL_INTERFACE_LIBS}
                  SHARED_INSTALL_INTERFACE_LIBS
                  ${ICEBERG_BUNDLE_SHARED_INSTALL_INTERFACE_LIBS})

  add_subdirectory(arrow)
  add_subdirectory(avro)

  install(FILES ${CMAKE_CURRENT_BINARY_DIR}/iceberg_bundle_export.h
          DESTINATION ${ICEBERG_INSTALL_INCLUDEDIR}/iceberg)
endif()

iceberg_install_cmake_package(Iceberg iceberg_targets)<|MERGE_RESOLUTION|>--- conflicted
+++ resolved
@@ -34,12 +34,9 @@
     transform.cc
     transform_function.cc
     type.cc
-<<<<<<< HEAD
     snapshot.cc
-    expression.cc)
-=======
+    expression.cc
     util/murmurhash3_internal.cc)
->>>>>>> 01b454c1
 
 set(ICEBERG_STATIC_BUILD_INTERFACE_LIBS)
 set(ICEBERG_SHARED_BUILD_INTERFACE_LIBS)
