--- conflicted
+++ resolved
@@ -31,14 +31,10 @@
     statistics_file.cc
     table_metadata.cc
     transform.cc
-<<<<<<< HEAD
-    type.cc
-    expression.cc)
-=======
     transform_function.cc
     type.cc
-    snapshot.cc)
->>>>>>> 5ba0a846
+    snapshot.cc
+    expression.cc)
 
 set(ICEBERG_STATIC_BUILD_INTERFACE_LIBS)
 set(ICEBERG_SHARED_BUILD_INTERFACE_LIBS)
